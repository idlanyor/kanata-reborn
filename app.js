--- conflicted
+++ resolved
@@ -13,7 +13,6 @@
 import chalk from 'chalk';
 import readline from 'readline';
 import { call } from './lib/call.js';
-<<<<<<< HEAD
 import { logger } from './helper/logger.js';
 import Plugin from './database/models/Plugin.js';
 import Session from './database/models/Session.js';
@@ -21,11 +20,6 @@
 import { schedulePrayerReminders } from './lib/jadwalshalat.js';
 import User from './database/models/User.js';
 import Group from './database/models/Group.js';
-=======
-import db from './database/config.js';
-import Plugin from './database/models/Plugin.js';
-import Session from './database/models/Session.js';
->>>>>>> d875e7c9
 
 
 const app = express()
@@ -40,6 +34,34 @@
 const _dirname = dirname(fileURLToPath(import.meta.url))
 const __filename = fileURLToPath(import.meta.url);
 const __dirname = path.dirname(__filename);
+
+// Tambahkan middleware untuk handle JSON dan static files
+app.use(express.json())
+app.use(express.static(join(_dirname, 'public')))
+
+// Tambahkan routes untuk API
+app.get('/api/plugins', async (req, res) => {
+    try {
+        const plugins = await Plugin.getAll();
+        res.json(plugins);
+    } catch (error) {
+        res.status(500).json({ error: error.message });
+    }
+});
+
+app.get('/api/connections', (req, res) => {
+    try {
+        const sessions = fs.readdirSync(path.join(__dirname, 'sessions'))
+        res.json(sessions)
+    } catch (error) {
+        res.status(500).json({ error: error.message })
+    }
+})
+
+// Route untuk dashboard
+app.get('/dashboard', (req, res) => {
+    res.sendFile(join(_dirname, 'public', 'dashboard.html'))
+})
 
 // Tambahkan middleware untuk handle JSON dan static files
 app.use(express.json())
